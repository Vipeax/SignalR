﻿//------------------------------------------------------------------------------
// <auto-generated>
//     This code was generated by a tool.
//     Runtime Version:4.0.30319.18010
//
//     Changes to this file may cause incorrect behavior and will be lost if
//     the code is regenerated.
// </auto-generated>
//------------------------------------------------------------------------------

namespace Microsoft.AspNet.SignalR {
    using System;
    
    
    /// <summary>
    ///   A strongly-typed resource class, for looking up localized strings, etc.
    /// </summary>
    // This class was auto-generated by the StronglyTypedResourceBuilder
    // class via a tool like ResGen or Visual Studio.
    // To add or remove a member, edit your .ResX file then rerun ResGen
    // with the /str option, or rebuild your VS project.
    [global::System.CodeDom.Compiler.GeneratedCodeAttribute("System.Resources.Tools.StronglyTypedResourceBuilder", "4.0.0.0")]
    [global::System.Diagnostics.DebuggerNonUserCodeAttribute()]
    [global::System.Runtime.CompilerServices.CompilerGeneratedAttribute()]
    internal class Resources {
        
        private static global::System.Resources.ResourceManager resourceMan;
        
        private static global::System.Globalization.CultureInfo resourceCulture;
        
        [global::System.Diagnostics.CodeAnalysis.SuppressMessageAttribute("Microsoft.Performance", "CA1811:AvoidUncalledPrivateCode")]
        internal Resources() {
        }
        
        /// <summary>
        ///   Returns the cached ResourceManager instance used by this class.
        /// </summary>
        [global::System.ComponentModel.EditorBrowsableAttribute(global::System.ComponentModel.EditorBrowsableState.Advanced)]
        internal static global::System.Resources.ResourceManager ResourceManager {
            get {
                if (object.ReferenceEquals(resourceMan, null)) {
                    global::System.Resources.ResourceManager temp = new global::System.Resources.ResourceManager("Microsoft.AspNet.SignalR.Resources", typeof(Resources).Assembly);
                    resourceMan = temp;
                }
                return resourceMan;
            }
        }
        
        /// <summary>
        ///   Overrides the current thread's CurrentUICulture property for all
        ///   resource lookups using this strongly typed resource class.
        /// </summary>
        [global::System.ComponentModel.EditorBrowsableAttribute(global::System.ComponentModel.EditorBrowsableState.Advanced)]
        internal static global::System.Globalization.CultureInfo Culture {
            get {
                return resourceCulture;
            }
            set {
                resourceCulture = value;
            }
        }
        
        /// <summary>
        ///   Looks up a localized string similar to             /// &lt;summary&gt;Calls the {0} method on the server-side {1} hub.&amp;#10;Returns a jQuery.Deferred() promise.&lt;/summary&gt;.
        /// </summary>
        internal static string DynamicComment_CallsMethodOnServerSideDeferredPromise {
            get {
                return ResourceManager.GetString("DynamicComment_CallsMethodOnServerSideDeferredPromise", resourceCulture);
            }
        }
        
        /// <summary>
        ///   Looks up a localized string similar to             /// &lt;param name=\&quot;{0}\&quot; type=\&quot;{1}\&quot;&gt;Server side type is {2}&lt;/param&gt;.
        /// </summary>
        internal static string DynamicComment_ServerSideTypeIs {
            get {
                return ResourceManager.GetString("DynamicComment_ServerSideTypeIs", resourceCulture);
            }
        }
        
        /// <summary>
        ///   Looks up a localized string similar to The buffer size &apos;{0}&apos; is out of range..
        /// </summary>
        internal static string Error_BufferSizeOutOfRange {
            get {
                return ResourceManager.GetString("Error_BufferSizeOutOfRange", resourceCulture);
            }
        }
        
        /// <summary>
        ///   Looks up a localized string similar to Caller is not authorized to invoke the {0} method on {1}..
        /// </summary>
        internal static string Error_CallerNotAuthorizedToInvokeMethodOn {
            get {
                return ResourceManager.GetString("Error_CallerNotAuthorizedToInvokeMethodOn", resourceCulture);
            }
        }
        
        /// <summary>
        ///   Looks up a localized string similar to The connection id is in the incorrect format..
        /// </summary>
        internal static string Error_ConnectionIdIncorrectFormat {
            get {
                return ResourceManager.GetString("Error_ConnectionIdIncorrectFormat", resourceCulture);
            }
        }
        
        /// <summary>
        ///   Looks up a localized string similar to The PersistentConnection is not initialized..
        /// </summary>
        internal static string Error_ConnectionNotInitialized {
            get {
                return ResourceManager.GetString("Error_ConnectionNotInitialized", resourceCulture);
            }
        }
        
        /// <summary>
        ///   Looks up a localized string similar to DisconnectTimeout cannot be configured after the KeepAlive..
        /// </summary>
        internal static string Error_DisconnectTimeoutCannotBeConfiguredAfterKeepAlive {
            get {
                return ResourceManager.GetString("Error_DisconnectTimeoutCannotBeConfiguredAfterKeepAlive", resourceCulture);
            }
        }
        
        /// <summary>
        ///   Looks up a localized string similar to DisconnectTimeout must be at least six seconds..
        /// </summary>
        internal static string Error_DisconnectTimeoutMustBeAtLeastSixSeconds {
            get {
                return ResourceManager.GetString("Error_DisconnectTimeoutMustBeAtLeastSixSeconds", resourceCulture);
            }
        }
        
        /// <summary>
        ///   Looks up a localized string similar to Do not read RequireOutgoing. Use protected _requireOutgoing instead..
        /// </summary>
        internal static string Error_DoNotReadRequireOutgoing {
            get {
                return ResourceManager.GetString("Error_DoNotReadRequireOutgoing", resourceCulture);
            }
        }
        
        /// <summary>
        ///   Looks up a localized string similar to Duplicate hub names found..
        /// </summary>
        internal static string Error_DuplicateHubs {
            get {
                return ResourceManager.GetString("Error_DuplicateHubs", resourceCulture);
            }
        }
        
        /// <summary>
        ///   Looks up a localized string similar to Error creating Hub {0}. .
        /// </summary>
        internal static string Error_ErrorCreatingHub {
            get {
                return ResourceManager.GetString("Error_ErrorCreatingHub", resourceCulture);
            }
        }
        
        /// <summary>
        ///   Looks up a localized string similar to &apos;{0}&apos; Hub could not be resolved..
        /// </summary>
        internal static string Error_HubCouldNotBeResolved {
            get {
                return ResourceManager.GetString("Error_HubCouldNotBeResolved", resourceCulture);
            }
        }
        
        /// <summary>
        ///   Looks up a localized string similar to There was an error invoking Hub method &apos;{0}.{1}&apos;..
        /// </summary>
        internal static string Error_HubInvocationFailed {
            get {
                return ResourceManager.GetString("Error_HubInvocationFailed", resourceCulture);
            }
        }
        
        /// <summary>
<<<<<<< HEAD
        ///   Looks up a localized string similar to Invalid cursor..
        /// </summary>
        internal static string Error_InvalidCursorFormat {
            get {
                return ResourceManager.GetString("Error_InvalidCursorFormat", resourceCulture);
=======
        ///   Looks up a localized string similar to The supplied frameId is in the incorrect format..
        /// </summary>
        internal static string Error_InvalidForeverFrameId {
            get {
                return ResourceManager.GetString("Error_InvalidForeverFrameId", resourceCulture);
>>>>>>> 39e28114
            }
        }
        
        /// <summary>
        ///   Looks up a localized string similar to &apos;{0}&apos; is not a {1}..
        /// </summary>
        internal static string Error_IsNotA {
            get {
                return ResourceManager.GetString("Error_IsNotA", resourceCulture);
            }
        }
        
        /// <summary>
        ///   Looks up a localized string similar to SignalR: JavaScript Hub proxy generation has been disabled..
        /// </summary>
        internal static string Error_JavaScriptProxyDisabled {
            get {
                return ResourceManager.GetString("Error_JavaScriptProxyDisabled", resourceCulture);
            }
        }
        
        /// <summary>
        ///   Looks up a localized string similar to Keep Alive value must be greater than two seconds..
        /// </summary>
        internal static string Error_KeepAliveMustBeGreaterThanTwoSeconds {
            get {
                return ResourceManager.GetString("Error_KeepAliveMustBeGreaterThanTwoSeconds", resourceCulture);
            }
        }
        
        /// <summary>
        ///   Looks up a localized string similar to Keep Alive value must be no more than a third of the DisconnectTimeout..
        /// </summary>
        internal static string Error_KeepAliveMustBeNoMoreThanAThirdOfTheDisconnectTimeout {
            get {
                return ResourceManager.GetString("Error_KeepAliveMustBeNoMoreThanAThirdOfTheDisconnectTimeout", resourceCulture);
            }
        }
        
        /// <summary>
        ///   Looks up a localized string similar to &apos;{0}&apos; method could not be resolved..
        /// </summary>
        internal static string Error_MethodCouldNotBeResolved {
            get {
                return ResourceManager.GetString("Error_MethodCouldNotBeResolved", resourceCulture);
            }
        }
        
        /// <summary>
        ///   Looks up a localized string similar to Outgoing authorization can only be required for an entire Hub, not a specific method..
        /// </summary>
        internal static string Error_MethodLevelOutgoingAuthorization {
            get {
                return ResourceManager.GetString("Error_MethodLevelOutgoingAuthorization", resourceCulture);
            }
        }
        
        /// <summary>
        ///   Looks up a localized string similar to Multiple activators for type {0} are registered. Please call GetServices instead..
        /// </summary>
        internal static string Error_MultipleActivatorsAreaRegisteredCallGetServices {
            get {
                return ResourceManager.GetString("Error_MultipleActivatorsAreaRegisteredCallGetServices", resourceCulture);
            }
        }
        
        /// <summary>
        ///   Looks up a localized string similar to Protocol error: Missing connection token..
        /// </summary>
        internal static string Error_ProtocolErrorMissingConnectionToken {
            get {
                return ResourceManager.GetString("Error_ProtocolErrorMissingConnectionToken", resourceCulture);
            }
        }
        
        /// <summary>
        ///   Looks up a localized string similar to Protocol error: Unknown transport..
        /// </summary>
        internal static string Error_ProtocolErrorUnknownTransport {
            get {
                return ResourceManager.GetString("Error_ProtocolErrorUnknownTransport", resourceCulture);
            }
        }
        
        /// <summary>
        ///   Looks up a localized string similar to Unable to add module. The HubPipeline has already been invoked..
        /// </summary>
        internal static string Error_UnableToAddModulePiplineAlreadyInvoked {
            get {
                return ResourceManager.GetString("Error_UnableToAddModulePiplineAlreadyInvoked", resourceCulture);
            }
        }
        
        /// <summary>
        ///   Looks up a localized string similar to Using a Hub instance not created by the HubPipeline is unsupported..
        /// </summary>
        internal static string Error_UsingHubInstanceNotCreatedUnsupported {
            get {
                return ResourceManager.GetString("Error_UsingHubInstanceNotCreatedUnsupported", resourceCulture);
            }
        }
        
        /// <summary>
        ///   Looks up a localized string similar to WebSockets is not supported..
        /// </summary>
        internal static string Error_WebSocketsNotSupported {
            get {
                return ResourceManager.GetString("Error_WebSocketsNotSupported", resourceCulture);
            }
        }
    }
}<|MERGE_RESOLUTION|>--- conflicted
+++ resolved
@@ -178,19 +178,20 @@
         }
         
         /// <summary>
-<<<<<<< HEAD
         ///   Looks up a localized string similar to Invalid cursor..
         /// </summary>
         internal static string Error_InvalidCursorFormat {
             get {
                 return ResourceManager.GetString("Error_InvalidCursorFormat", resourceCulture);
-=======
+            }
+        }
+        
+        /// <summary>
         ///   Looks up a localized string similar to The supplied frameId is in the incorrect format..
         /// </summary>
         internal static string Error_InvalidForeverFrameId {
             get {
                 return ResourceManager.GetString("Error_InvalidForeverFrameId", resourceCulture);
->>>>>>> 39e28114
             }
         }
         
